--- conflicted
+++ resolved
@@ -4,7 +4,6 @@
 
 This page attempts to document my homelab setup that play around with, use as a learning platform, and sometimes even host useful things on.
 
-<<<<<<< HEAD
 # VLAN and IP addresses
 
 10.0.0.0/8 (any 10.x.x.x)
@@ -139,9 +138,6 @@
 |     | 10.200.21.1 | Spis |
 |  30 | Cameras |
 |     | 10.210.30.1 | Camera 1 |
-=======
-![](/images/dot_test.svg){embed=true}
->>>>>>> b39bd0ee
 
 # Network
 
@@ -173,10 +169,4 @@
 
 ![](graphviz/test.dot)
 
-<<<<<<< HEAD
-![](/images/dot_test.svg){embed=true}
-
 # Zigbee smart devices
-=======
-# Zigbee smart devices
->>>>>>> b39bd0ee
