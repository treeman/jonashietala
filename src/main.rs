--- conflicted
+++ resolved
@@ -14,11 +14,6 @@
 mod tests;
 
 use crate::site_url::{HrefUrl, ImgUrl};
-<<<<<<< HEAD
-=======
-use axum::{routing::get_service, Router};
-use axum_server::Server;
->>>>>>> 536060f4
 use camino::Utf8PathBuf;
 use clap::{Parser, Subcommand};
 use colored::Colorize;
@@ -191,48 +186,6 @@
     Ok(())
 }
 
-<<<<<<< HEAD
-=======
-async fn watch() -> Result<()> {
-    let mut site = Site::load_content(SiteOptions {
-        output_dir: OUTPUT_DIR.clone(),
-        input_dir: CURRENT_DIR.clone(),
-        clear_output_dir: true,
-        include_drafts: true,
-        generate_feed: false,
-    })?;
-
-    site.render_all()?;
-
-    tokio::task::spawn_blocking(move || {
-        let mut hotwatch = Hotwatch::new_with_custom_delay(Duration::from_millis(100))
-            .expect("hotwatch failed to initialize!");
-
-        hotwatch
-            .watch(".", move |event| {
-                if let Err(err) = site.file_changed(event) {
-                    error!("{err}");
-                }
-            })
-            .expect("failed to watch folder!");
-
-        loop {
-            thread::sleep(Duration::from_secs(1));
-        }
-    });
-
-    let app = Router::new()
-        .fallback(get_service(ServeDir::new(&*OUTPUT_DIR)))
-        .layer(TraceLayer::new_for_http());
-
-    let addr = SocketAddr::from(([127, 0, 0, 1], 8080));
-    info!("serving site on {addr}");
-    Server::bind(addr).serve(app.into_make_service()).await?;
-
-    Ok(())
-}
-
->>>>>>> 536060f4
 async fn check_external_links() -> Result<()> {
     build()?;
     let files = parse_html_files(&*OUTPUT_DIR)?;
