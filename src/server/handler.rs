use super::messages::{NeovimEvent, NeovimResponse, SeriesInfo, TagInfo, UrlInfo, WebEvent};
<<<<<<< HEAD
use crate::site::Site;
=======
use crate::markup::markup_lookup::{ElementInfo, Link, LinkDef, LinkRef};
use crate::paths::AbsPath;
use crate::{markup::MarkupLookup, site::Site};
>>>>>>> cbb307d9
use camino::Utf8PathBuf;
use lazy_static::lazy_static;
use regex::Regex;
use std::sync::{Arc, Mutex};
use tracing::debug;

#[derive(Debug)]
pub enum Response {
    Web(WebEvent),
    Reply(NeovimResponse),
}

pub fn handle_msg<'a>(msg: NeovimEvent, site: Arc<Mutex<Site>>) -> Option<Response> {
    debug!("Msg received: {:?}", msg);
<<<<<<< HEAD
=======
    let site = site.lock().expect("site lock failed");
>>>>>>> cbb307d9

    match msg {
        NeovimEvent::CursorMoved {
            linenum,
            linecount,
            path,
            ..
        } => {
            // let site = site.lock().expect("To JsEvent failed");
            let path = Utf8PathBuf::from(path);
            // This works:
            // dbg!(&site.content.find_post(&path.file_name().unwrap()));
            // dbg!(&site
            //     .content
            //     .find_post(&site.file_path(path.clone().into())?.rel_path.0.as_str()));
            Some(Response::Web(WebEvent::PositionPage {
                linenum,
                linecount,
                path: path.to_string(),
            }))
        }

        NeovimEvent::ListTags { message_id } => {
            let tags = site
                .lookup
                .tags
                .iter()
                .map(|(tag, post_refs)| TagInfo {
                    id: tag.id.clone(),
                    name: tag.name.clone(),
                    url: tag.url.href().to_string(),
                    posts: post_refs
                        .iter()
                        .map(|post_ref| {
                            site.content
                                .posts
                                .get(post_ref)
                                .expect("Tag references non-existent post")
                                .into()
                        })
                        .collect(),
                })
                .collect();

            Some(Response::Reply(NeovimResponse::ListTags {
                message_id,
                tags,
            }))
        }
        NeovimEvent::ListUrls { message_id } => {
            let mut urls = Vec::new();

            for post in site.content.posts.values() {
                urls.push(UrlInfo {
                    url: post.url.href().to_string(),
                    title: post.title.clone(),
                });

                // if let Some(ref lookup) = post.markup_lookup {
                //     for heading in lookup.headings.values() {
                //         urls.push(UrlInfo {
                //             url: format!("{}#{}", post.url.href(), heading.id),
                //             title: post.title.clone(),
                //         });
                //     }
                // }
            }
            // TODO
            // Site content:
            // Series, standalones, tags, projects

            Some(Response::Reply(NeovimResponse::ListUrls {
                message_id,
                urls,
            }))
        }
        NeovimEvent::ListSeries { message_id } => {
<<<<<<< HEAD
            let site = site.lock().expect("site lock failed");

=======
>>>>>>> cbb307d9
            let series = site
                .content
                .series
                .values()
                .map(|series| SeriesInfo {
                    id: series.id.clone(),
                    title: series.title.clone(),
                    url: series.url.href().to_string(),
                    posts: series
                        .posts
                        .iter()
                        .map(|post_ref| {
                            site.content
                                .get_post(&post_ref.0)
                                .expect("Series references non-existent post")
                                .into()
                        })
                        .collect(),
                })
                .collect();

            Some(Response::Reply(NeovimResponse::ListSeries {
                message_id,
                series,
            }))
        }
<<<<<<< HEAD
=======
        NeovimEvent::ListLinkDefs { message_id, path } => {
            // FIXME should reply with an error if path not found
            let lookup = site.content.find_post_lookup(&path)?;
            let defs = lookup.link_defs.values().map(Into::into).collect();

            Some(Response::Reply(NeovimResponse::ListLinkDefs {
                message_id,
                defs,
            }))
        }
        NeovimEvent::ListHeadings { message_id, path } => {
            // FIXME should reply with an error if path not found
            let lookup = site.content.find_post_lookup(&path)?;
            let headings = lookup.headings.values().map(Into::into).collect();

            Some(Response::Reply(NeovimResponse::ListHeadings {
                message_id,
                headings,
            }))
        }
        NeovimEvent::GotoDef {
            message_id,
            linenum,
            column,
            path,
        } => match goto_def(linenum, column, &path, &site) {
            Some(GotoDefRes::SameFile { row, col }) => {
                Some(Response::Reply(NeovimResponse::GotoDef {
                    message_id,
                    linenum: Some(row),
                    column: Some(col),
                    path: None,
                }))
            }
            Some(GotoDefRes::OtherFile { path }) => {
                Some(Response::Reply(NeovimResponse::GotoDef {
                    message_id,
                    linenum: None,
                    column: None,
                    path: Some(path.to_string()),
                }))
            }
            None => Some(Response::Reply(NeovimResponse::GotoDef {
                message_id,
                linenum: None,
                column: None,
                path: None,
            })),
        },
        NeovimEvent::RefreshDiagnostics { path } => {
            let diagnostics = site.collect_paths_diagnostics([&path.as_str().into()].into_iter());
            Some(Response::Reply(NeovimResponse::Diagnostics { diagnostics }))
        }
    }
}

#[derive(Debug, PartialEq, Eq, Clone)]
enum GotoDefRes {
    OtherFile { path: AbsPath },
    SameFile { row: usize, col: usize },
}

fn goto_def(linenum: usize, column: usize, path: &str, site: &Site) -> Option<GotoDefRes> {
    let lookup = site.content.find_post_lookup(&path)?;

    match lookup.element_at(linenum, column)? {
        ElementInfo::Link(Link {
            link_ref: LinkRef::Inline(url),
            ..
        }) => goto_url(url, lookup, site),
        ElementInfo::Link(Link {
            link_ref: LinkRef::Reference { label, url },
            ..
        }) => {
            if let Some(def) = lookup.link_defs.get(label) {
                let (row, col) = lookup.char_pos_to_row_col(def.range.start);
                Some(GotoDefRes::SameFile { row, col })
            } else {
                // May happen for short heading links
                goto_url(url, lookup, site)
            }
        }
        ElementInfo::Link(Link {
            link_ref: LinkRef::AutoLink(url),
            ..
        }) => goto_url(url, lookup, site),
        ElementInfo::Link(_) => None,
        ElementInfo::LinkDef(LinkDef { url, .. }) => goto_url(url, lookup, site),
        ElementInfo::Heading(_) => None,
    }
}

lazy_static! {
    static ref HASH_REF: Regex = Regex::new("^#(.+)$").unwrap();
}

fn goto_url(url: &str, lookup: &MarkupLookup, site: &Site) -> Option<GotoDefRes> {
    let hash_ref = HASH_REF.captures(url.trim());
    if let Some(hash_match) = hash_ref {
        if let Some(heading) = lookup.headings.get(&hash_match[1]) {
            let (row, col) = lookup.char_pos_to_row_col(heading.range.start);
            return Some(GotoDefRes::SameFile { row, col });
        }
    }

    if let Some(post) = site.content.find_post_by_url(url) {
        return Some(GotoDefRes::OtherFile {
            path: post.path.clone().into(),
        });
    }

    for heading in lookup.headings.values() {
        if heading.content == url {
            let (row, col) = lookup.char_pos_to_row_col(heading.range.start);
            return Some(GotoDefRes::SameFile { row, col });
        }
    }

    None
}

#[cfg(test)]
mod tests {
    use super::*;
    use crate::tests::*;
    use eyre::Result;

    #[test]
    fn test_goto_link_def() -> Result<()> {
        let test_site = TestSiteBuilder {
            include_drafts: false,
            generate_markup_lookup: true,
        }
        .build()?;

        let feb_post = "posts/2022-02-01-feb_post.dj";

        let feb_post2 = "posts/2022-02-02-feb_post2.dj";
        let abs_feb_post2 = test_site.input_path(feb_post2);

        // Goto link def from full reference link
        assert_eq!(
            goto_def(9, 17, feb_post, &test_site.site),
            Some(GotoDefRes::SameFile { row: 13, col: 1 })
        );

        // Goto link def from collapsed reference
        assert_eq!(
            goto_def(11, 3, feb_post, &test_site.site),
            Some(GotoDefRes::SameFile { row: 13, col: 1 })
        );

        // Goto link def from collapsed reference
        assert_eq!(
            goto_def(11, 3, feb_post, &test_site.site),
            Some(GotoDefRes::SameFile { row: 13, col: 1 })
        );

        // Goto other post from link def
        assert_eq!(
            goto_def(13, 9, feb_post, &test_site.site),
            Some(GotoDefRes::OtherFile {
                path: abs_feb_post2.clone()
            })
        );

        // Goto other post from inline link
        assert_eq!(
            goto_def(15, 6, feb_post, &test_site.site),
            Some(GotoDefRes::OtherFile {
                path: abs_feb_post2.clone()
            })
        );

        // Goto explicit heading from inline link
        assert_eq!(
            goto_def(21, 17, feb_post, &test_site.site),
            Some(GotoDefRes::SameFile { row: 17, col: 1 })
        );

        // Goto heading from link def
        assert_eq!(
            goto_def(23, 8, feb_post, &test_site.site),
            Some(GotoDefRes::SameFile { row: 17, col: 1 })
        );

        // Goto short heading
        assert_eq!(
            goto_def(19, 4, feb_post, &test_site.site),
            Some(GotoDefRes::SameFile { row: 17, col: 1 })
        );

        // Above markup, inside frontmatter
        assert_eq!(goto_def(1, 1, feb_post, &test_site.site), None);

        // Past eof
        assert_eq!(goto_def(99999999, 1, feb_post, &test_site.site), None);

        // Zero column on a non-zero line
        assert_eq!(goto_def(11, 0, feb_post, &test_site.site), None);

        // Past column
        assert_eq!(goto_def(11, 9999999, feb_post, &test_site.site), None);

        Ok(())
>>>>>>> cbb307d9
    }
}<|MERGE_RESOLUTION|>--- conflicted
+++ resolved
@@ -1,11 +1,7 @@
 use super::messages::{NeovimEvent, NeovimResponse, SeriesInfo, TagInfo, UrlInfo, WebEvent};
-<<<<<<< HEAD
-use crate::site::Site;
-=======
 use crate::markup::markup_lookup::{ElementInfo, Link, LinkDef, LinkRef};
 use crate::paths::AbsPath;
 use crate::{markup::MarkupLookup, site::Site};
->>>>>>> cbb307d9
 use camino::Utf8PathBuf;
 use lazy_static::lazy_static;
 use regex::Regex;
@@ -20,10 +16,7 @@
 
 pub fn handle_msg<'a>(msg: NeovimEvent, site: Arc<Mutex<Site>>) -> Option<Response> {
     debug!("Msg received: {:?}", msg);
-<<<<<<< HEAD
-=======
     let site = site.lock().expect("site lock failed");
->>>>>>> cbb307d9
 
     match msg {
         NeovimEvent::CursorMoved {
@@ -101,11 +94,6 @@
             }))
         }
         NeovimEvent::ListSeries { message_id } => {
-<<<<<<< HEAD
-            let site = site.lock().expect("site lock failed");
-
-=======
->>>>>>> cbb307d9
             let series = site
                 .content
                 .series
@@ -132,8 +120,6 @@
                 series,
             }))
         }
-<<<<<<< HEAD
-=======
         NeovimEvent::ListLinkDefs { message_id, path } => {
             // FIXME should reply with an error if path not found
             let lookup = site.content.find_post_lookup(&path)?;
@@ -339,6 +325,5 @@
         assert_eq!(goto_def(11, 9999999, feb_post, &test_site.site), None);
 
         Ok(())
->>>>>>> cbb307d9
     }
 }