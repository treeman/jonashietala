--- conflicted
+++ resolved
@@ -51,26 +51,22 @@
 }
 
 #[derive(Debug, Serialize)]
-<<<<<<< HEAD
 pub struct UrlInfo {
     pub title: String,
     pub url: String,
-=======
+}
+
+#[derive(Debug, Serialize)]
 pub struct SeriesInfo {
     pub id: String,
     pub title: String,
     pub url: String,
     pub posts: Vec<PostInfo>,
->>>>>>> 7e570114
 }
 
 #[derive(Debug, Serialize)]
 #[serde(tag = "id")]
 pub enum NeovimResponse {
-<<<<<<< HEAD
-    ListTags { message_id: u64, tags: Vec<TagInfo> },
-    ListUrls { message_id: u64, urls: Vec<UrlInfo> },
-=======
     ListTags {
         message_id: u64,
         tags: Vec<TagInfo>,
@@ -81,7 +77,6 @@
     },
     ListUrls {
         message_id: u64,
-        urls: Vec<String>,
+        urls: Vec<UrlInfo>,
     },
->>>>>>> 7e570114
 }