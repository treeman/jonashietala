--- conflicted
+++ resolved
@@ -1,10 +1,7 @@
+use crate::content::PostItem;
+use crate::markup::markup_lookup::{Heading, LinkDef};
 use serde::{Deserialize, Serialize};
 use std::collections::HashMap;
-
-use crate::content::PostItem;
-use crate::markup::markup_lookup::{Heading, LinkDef};
-
-use crate::content::PostItem;
 
 #[derive(Debug, Serialize)]
 #[serde(tag = "type")]
@@ -79,15 +76,12 @@
             series: post.series.as_ref().map(|x| x.id.clone()),
         }
     }
-<<<<<<< HEAD
 }
 
 #[derive(Debug, Serialize)]
 pub struct UrlInfo {
     pub title: String,
     pub url: String,
-=======
->>>>>>> cbb307d9
 }
 
 #[derive(Debug, Serialize)]
@@ -96,12 +90,6 @@
     pub title: String,
     pub url: String,
     pub posts: Vec<PostInfo>,
-}
-
-#[derive(Debug, Serialize)]
-pub struct UrlInfo {
-    pub title: String,
-    pub url: String,
 }
 
 #[derive(Debug, Serialize)]
