use std::borrow::Cow;

use crate::item::Item;
use crate::item::RenderContext;
use crate::util;
use eyre::{eyre, Result};

<<<<<<< HEAD
pub struct SassItem;
=======
#[derive(Debug)]
pub struct Sass;
>>>>>>> 536060f4

impl Item for SassItem {
    fn render(&self, ctx: &RenderContext) -> Result<()> {
        let sass = grass::from_path("css/main.scss", &grass::Options::default())
            .map_err(|err| eyre!("Sass error: {}", err))?;
        let output_file = ctx.output_dir.join("css/main.css");
        util::write_to_file(&output_file, &sass)
    }

    fn id(&self) -> Cow<str> {
        "sass".into()
    }
}

pub struct JsItem;

impl Item for JsItem {
    fn render(&self, ctx: &RenderContext) -> Result<()> {
        util::copy_file("js/main.js".into(), &ctx.output_dir.join("js/main.js"))
    }

    fn id(&self) -> Cow<str> {
        "js".into()
    }
}<|MERGE_RESOLUTION|>--- conflicted
+++ resolved
@@ -5,12 +5,8 @@
 use crate::util;
 use eyre::{eyre, Result};
 
-<<<<<<< HEAD
+#[derive(Debug)]
 pub struct SassItem;
-=======
-#[derive(Debug)]
-pub struct Sass;
->>>>>>> 536060f4
 
 impl Item for SassItem {
     fn render(&self, ctx: &RenderContext) -> Result<()> {
@@ -25,6 +21,7 @@
     }
 }
 
+#[derive(Debug)]
 pub struct JsItem;
 
 impl Item for JsItem {
