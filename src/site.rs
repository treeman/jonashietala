use eyre::eyre;
use eyre::Result;
use flume::Sender;
use hotwatch::notify::event::ModifyKind;
use hotwatch::notify::event::RenameMode;
use hotwatch::Event;
use hotwatch::EventKind;
use lazy_static::lazy_static;
use rayon::iter::{IntoParallelRefIterator, ParallelIterator};
use serde::Serialize;
use std::collections::BTreeMap;
use std::collections::BTreeSet;
use std::collections::HashMap;
use std::collections::HashSet;
use std::fmt::Debug;
use std::fs;
use std::path::PathBuf;
use tera::{Context, Tera};
use tracing::{debug, error, info, warn};
use url::Url;

use crate::content::load_series;
use crate::content::set_post_prev_next;
use crate::content::PostRef;
use crate::content::SeriesArchiveItem;
use crate::content::SeriesItem;
use crate::content::SeriesRef;
use crate::feed::SiteFeed;
use crate::item::Item;
use crate::paths::AbsPath;
use crate::paths::FilePath;
use crate::paths::RelPath;
use crate::watch::JsEvent;
use crate::{
    content::{
        load_posts, load_standalones, post_archives, tags_archives, ArchiveItem, HomepageItem,
        JsItem, PostItem, ProjectsItem, SassItem, StandaloneItem, Tag, TagListItem,
    },
    item::RenderContext,
    site_url::SiteUrl,
    util::{self, load_templates},
};

lazy_static! {
    pub static ref BASE_SITE_URL: Url = Url::parse("https://www.jonashietala.se").unwrap();
}

#[derive(Debug)]
pub struct SiteOptions {
    pub input_dir: AbsPath,
    pub output_dir: AbsPath,
    pub clear_output_dir: bool,
    pub include_drafts: bool,
    pub generate_feed: bool,
    pub include_js: bool,
}

pub struct SiteContent {
    pub homepage: HomepageItem,
    pub projects: ProjectsItem,

    pub posts: BTreeMap<PostRef, PostItem>,
    pub series: BTreeMap<SeriesRef, SeriesItem>,
    pub drafts: Option<BTreeSet<PostRef>>,

    pub standalones: HashSet<StandaloneItem>,
}

impl SiteContent {
    fn load(opts: &SiteOptions) -> Result<Self> {
        let post_dirs = if opts.include_drafts {
            vec!["posts", "drafts"]
        } else {
            vec!["posts"]
        }
        .into_iter()
        .map(|x| opts.input_dir.join(x))
        .collect::<Vec<_>>();

        let mut posts = load_posts(&post_dirs)?;
        let series = load_series(opts.input_dir.join("series"), &mut posts)?;
        let standalones = load_standalones(opts.input_dir.join("static"))?;

        let drafts = if opts.include_drafts {
            Some(
                posts
                    .iter()
                    .filter_map(|(post_ref, item)| {
                        if item.is_draft {
                            Some(post_ref.clone())
                        } else {
                            None
                        }
                    })
                    .collect(),
            )
        } else {
            None
        };

        println!(
            "posts: {} series: {} standalones: {} drafts: {}",
            posts.len(),
            series.len(),
            standalones.len(),
            drafts.as_ref().map(|x: &BTreeSet<_>| x.len()).unwrap_or(0)
        );

        let projects = ProjectsItem::new(&opts.input_dir)?;
        let homepage = HomepageItem::new(&posts, &series, &projects.projects, &projects.games)?;

        Ok(Self {
            posts,
            series,
            standalones,
            drafts,
            homepage,
            projects,
        })
    }

    pub fn find_post<'a>(&'a self, file_name: &str) -> Option<&'a PostItem> {
        self.posts
            .values()
            .find(|post| post.path.file_name() == Some(file_name))
    }

    pub fn find_series<'a>(&'a self, file_name: &str) -> Option<&'a SeriesItem> {
        self.series
            .values()
            .find(|series| series.path.file_name() == Some(file_name))
    }

    pub fn find_series_by_id<'a>(&'a self, id: &str) -> Option<&'a SeriesItem> {
        self.series.values().find(|series| series.id == id)
    }

    pub fn insert_post(&mut self, post: PostItem) -> Option<PostItem> {
        let post_ref = post.post_ref();
        if post.is_draft {
            self.drafts.as_mut().map(|drafts| {
                drafts.insert(post_ref.clone());
            });
        }
        let prev_post = self.posts.insert(post_ref.clone(), post);
        set_post_prev_next(&mut self.posts);
        self.update_homepage();
        prev_post
    }

    pub fn update_homepage(&mut self) {
        self.homepage.update_posts(&self.posts)
    }

    pub fn get_post(&self, post_ref: &PostRef) -> Option<&PostItem> {
        self.posts.get(post_ref)
    }

    pub fn get_series(&self, series_ref: &SeriesRef) -> Option<&SeriesItem> {
        self.series.get(series_ref)
    }
}

pub struct SiteLookup {
    pub tags: HashMap<Tag, Vec<PostRef>>,
}

impl SiteLookup {
    fn from_content(content: &SiteContent) -> Self {
        let mut tags: HashMap<Tag, Vec<PostRef>> = HashMap::new();
        for (post_ref, post) in &content.posts {
            for tag in &post.tags {
                tags.entry(tag.clone())
                    .or_insert_with(Vec::new)
                    .push(post_ref.clone());
            }
        }
        Self { tags }
    }
}

pub struct Site {
    pub content: SiteContent,
    pub lookup: SiteLookup,

    pub templates: Tera,

    // Generation options
    pub opts: SiteOptions,
    // Cached rendering context
    context: Context,

    // Notifier to send rebuild events to, if applicable
    notifier: Option<Sender<JsEvent>>,
}

#[derive(Default, Debug)]
struct SiteRenderOpts<'a> {
    all_posts: bool,
    all_standalones: bool,
    draft_archive: bool,
    post_archives: bool,
    tags_archives: bool,
    series_archive: bool,
    tags_list: bool,
    homepage: bool,
    projects: bool,
    series: bool,
    sass: bool,
    js: bool,
    copy_files: bool,
    feed: bool,

    extra_render: Vec<&'a dyn Item>,
}

impl SiteRenderOpts<'_> {
    fn all() -> Self {
        Self {
            all_posts: true,
            all_standalones: true,
            draft_archive: true,
            post_archives: true,
            tags_archives: true,
            series_archive: true,
            tags_list: true,
            homepage: true,
            projects: true,
            series: true,
            sass: true,
            js: true,
            copy_files: true,
            feed: true,
            extra_render: vec![],
        }
    }

    fn post_created<'a>(post: &'a PostItem) -> SiteRenderOpts<'a> {
        let has_series = post.series.is_some();
        let has_tags = !post.tags.is_empty();

        SiteRenderOpts {
            all_posts: true,
            tags_archives: has_tags,
            tags_list: has_tags,
            post_archives: true,
            draft_archive: post.is_draft,
            series_archive: has_series,
            series: has_series,
            homepage: true,
            extra_render: vec![post],
            feed: true,
            ..Default::default()
        }
    }

    fn post_updated<'a>(old: &PostItem, new: &'a PostItem) -> SiteRenderOpts<'a> {
        let title_changed = new.title != old.title;
        let tags_changed = new.tags != old.tags;
        let series_changed = new.series != old.series;
        let recommended_changed = new.recommended != old.recommended;
        let is_draft = old.is_draft || new.is_draft;

        SiteRenderOpts {
            // NOTE
            // It's excessive to re-render ALL posts, just next/prev + in series should be enough.
            // It's excessive to re-render ALL tags, just affected tags should be enough.
            // It's excessive to re-render ALL series, just affected should be enough.
            all_posts: title_changed || series_changed,
            tags_archives: title_changed || tags_changed,
            tags_list: tags_changed,
            post_archives: title_changed,
            draft_archive: is_draft && title_changed,
            series_archive: title_changed || series_changed,
            series: title_changed || series_changed,
            homepage: title_changed || recommended_changed || tags_changed || series_changed,
            extra_render: vec![new],
            feed: true,
            ..Default::default()
        }
    }
}

struct SiteRenderExtra<'a> {
    post_archives: Option<Vec<ArchiveItem>>,
    series_archive: Option<SeriesArchiveItem>,
    tags_archives: Option<Vec<ArchiveItem>>,
    tags_list: Option<TagListItem<'a>>,
    draft_archive: Option<ArchiveItem>,
}

impl<'a> SiteRenderExtra<'a> {
    fn new(opts: &SiteRenderOpts, site: &'a Site) -> SiteRenderExtra<'a> {
        let post_archives = if opts.post_archives {
            Some(post_archives(&site.content.posts))
        } else {
            None
        };
        let tags_archives = if opts.tags_archives {
            Some(tags_archives(&site.lookup.tags))
        } else {
            None
        };
        let series_archive = if opts.series_archive {
            Some(SeriesArchiveItem::new(&site.content.series))
        } else {
            None
        };
        let tags_list = if opts.tags_list {
            Some(TagListItem::new(&site.lookup.tags))
        } else {
            None
        };
        let draft_archive = if opts.draft_archive {
            site.draft_archive()
        } else {
            None
        };

        SiteRenderExtra {
            post_archives,
            series_archive,
            tags_archives,
            tags_list,
            draft_archive,
        }
    }
}

enum PathEvent {
    SourceFile,
    Css,
    Js,
    Post,
    Static,
    Draft,
    Series,
    Template,
    Font,
    Image,
    #[allow(dead_code)]
    Homepage,
    Project,
    Unknown,
    Ignore,
}

impl PathEvent {
    pub fn from_path(path: &FilePath) -> Self {
        if path.rel_path.0.extension() == Some("rs") {
            Self::SourceFile
        } else if path.rel_path.starts_with("css/") {
            Self::Css
        } else if path.rel_path.starts_with("js/") {
            Self::Js
        } else if path.rel_path.starts_with("posts/") {
            Self::Post
        } else if path.rel_path.starts_with("static/") {
            Self::Static
        } else if path.rel_path.starts_with("drafts/") {
            Self::Draft
        } else if path.rel_path.starts_with("series/") {
            Self::Series
        } else if path.rel_path.starts_with("templates/") {
            Self::Template
        } else if path.rel_path.starts_with("fonts/") || path.rel_path.starts_with("images/") {
            Self::Font
        } else if path.rel_path.starts_with("images/") {
            Self::Image
        } else if path.rel_path == "projects.markdown" || path.rel_path.starts_with("projects/") {
            Self::Project
        } else if unknown_change_msg(&path.rel_path) {
            Self::Unknown
        } else {
            Self::Ignore
        }
    }
}

impl Site {
    pub fn load_content(opts: SiteOptions) -> Result<Self> {
        let content = SiteContent::load(&opts)?;
        Self::with_content(content, opts)
    }

    pub fn with_content(content: SiteContent, opts: SiteOptions) -> Result<Self> {
        let lookup = SiteLookup::from_content(&content);
        let templates = load_templates("templates/*.html")?;
        let context =
            Context::from_serialize(SiteContext::new(opts.include_drafts, opts.include_js))
                .unwrap();

        Ok(Self {
            opts,
            templates,
            content,
            lookup,
            context,
            notifier: None,
        })
    }

    fn draft_archive(&self) -> Option<ArchiveItem> {
        self.content.drafts.as_ref().map(|drafts| ArchiveItem {
            posts: drafts.iter().cloned().collect(),
            url: SiteUrl::parse("/drafts").unwrap(),
            title: "Drafts".to_string(),
            tag_filter: None,
        })
    }

    fn copy_archive(&self) -> Result<()> {
        util::copy_file(
            &self.opts.output_dir.join("blog/index.html"),
            &self.opts.output_dir.join("archive/index.html"),
        )
    }

    pub fn render_all(&self) -> Result<()> {
        if self.opts.clear_output_dir && self.opts.output_dir.exists() {
            debug!("Removing {}", self.opts.clear_output_dir);
            fs::remove_dir_all(&self.opts.output_dir)?;
        }
        self.render(SiteRenderOpts::all())
    }

    fn render(&self, opts: SiteRenderOpts<'_>) -> Result<()> {
        let ctx = self.render_ctx();

        let extra = SiteRenderExtra::new(&opts, self);

        let mut items = opts.extra_render;
        if opts.all_posts {
            info!("Rebuilding all posts");
            for post in self.content.posts.values() {
                items.push(post);
            }
        }
        if opts.all_standalones {
            info!("Rebuilding all standalones");
            for standalone in &self.content.standalones {
                items.push(standalone);
            }
        }
        if opts.homepage {
            info!("Rebuilding homepage");
            items.push(&self.content.homepage);
        }
        if opts.projects {
            info!("Rebuilding projects");
            items.push(&self.content.projects);
        }
        if opts.series {
            info!("Rebuilding series");
            for serie in self.content.series.values() {
                items.push(serie);
            }
        }
        if let Some(ref post_archives) = extra.post_archives {
            info!("Rebuilding post archives");
            for i in post_archives {
                items.push(i);
            }
        }
        if let Some(ref series_archive) = extra.series_archive {
            info!("Rebuilding series archives");
            items.push(series_archive);
        }
        if let Some(ref tags_archives) = extra.tags_archives {
            info!("Rebuilding tags archives");
            for i in tags_archives {
                items.push(i);
            }
        }
        if let Some(ref tags_list) = extra.tags_list {
            info!("Rebuilding tags list");
            items.push(tags_list);
        }
        if let Some(ref draft_archive) = extra.draft_archive {
            info!("Rebuilding draft archive");
            items.push(draft_archive);
        }

        let sass = SassItem;
        if opts.sass {
            info!("Rebuilding css");
            items.push(&sass);
        }

        let js = JsItem;
        if self.opts.include_js && opts.js {
            info!("Rebuilding js");
            items.push(&js);
        }

        let feed = SiteFeed;
        if self.opts.generate_feed && opts.feed {
            info!("Rebuilding feed");
            items.push(&feed);
        }
        render_items(&items, &ctx)?;

        if opts.post_archives {
            self.copy_archive()?;
        }
        if opts.copy_files {
            util::copy_files_keep_dirs("fonts/*", &self.opts.input_dir, &self.opts.output_dir)?;
            util::copy_files_keep_dirs("images/**/*", &self.opts.input_dir, &self.opts.output_dir)?;
            util::copy_files_to(
                self.opts.input_dir.join("static/*.txt").as_str(),
                &self.opts.output_dir,
            )?;
        }

        debug!("Render completed");

        // FIXME doesn't register if images are changed?
        self.notify_change(&items)?;

        Ok(())
    }

    fn render_ctx(&self) -> RenderContext {
        RenderContext {
            parent_context: &self.context,
            tera: &self.templates,
            output_dir: &self.opts.output_dir,
            content: &self.content,
        }
    }

    fn render_item<T: Item + ?Sized>(&self, item: &T) -> Result<()> {
        item.render(&self.render_ctx())
    }

    pub fn file_changed(&mut self, mut event: Event) -> Result<()> {
        debug!("Event: {:?}", event);
        match event.kind {
            EventKind::Create(_) => {
                self.create_event(event.paths.pop().unwrap())?;
            }
            EventKind::Modify(ModifyKind::Name(RenameMode::Both)) => {
                // This is rename
                let from = event.paths[0].clone();
                let to = event.paths[1].clone();
                self.rename_event(from, to)?;
            }
            EventKind::Modify(ModifyKind::Name(RenameMode::To)) => {
                self.create_event(event.paths.pop().unwrap())?;
            }
            EventKind::Modify(ModifyKind::Name(_)) => {
                // Skip, generated when modifying files
            }
            EventKind::Modify(ModifyKind::Data(_)) => {
                self.write_event(event.paths.pop().unwrap())?;
            }
            EventKind::Modify(_) => {
                // Skip duplicate events
            }
            EventKind::Remove(_) => {
                self.remove_event(event.paths.pop().unwrap())?;
            }
            EventKind::Access(_) => {}
            _ => {
                debug!("Unknown event: {:?}", event);
            }
        }
        Ok(())
    }

    fn write_event(&mut self, path: PathBuf) -> Result<()> {
        let path = self.file_path(path)?;

        match PathEvent::from_path(&path) {
            PathEvent::SourceFile => error!("Source file changed `{path}`, please rebuild"),
            PathEvent::Css => self.rebuild_css()?,
            PathEvent::Js => self.rebuild_js()?,
            PathEvent::Post => self.rebuild_post(path.abs_path())?,
            PathEvent::Static => self.rebuild_standalone(path.abs_path())?,
            PathEvent::Draft => self.rebuild_draft(path.abs_path())?,
            PathEvent::Series => self.rebuild_series(path.abs_path())?,
            PathEvent::Template => self.rebuild_template(path.abs_path())?,
            PathEvent::Font | PathEvent::Image => self.rebuild_copy(path)?,
            PathEvent::Homepage => self.rebuild_homepage()?,
            PathEvent::Project => self.rebuild_projects(path.abs_path())?,
            PathEvent::Unknown => warn!("Unknown write: {path}"),
            PathEvent::Ignore => (),
        }

        Ok(())
    }

    fn create_event(&mut self, path: PathBuf) -> Result<()> {
        let path = self.file_path(path)?;

        match PathEvent::from_path(&path) {
            PathEvent::SourceFile => error!("Source file changed `{path}`, please rebuild"),
            PathEvent::Css => self.rebuild_css()?,
            PathEvent::Js => self.rebuild_js()?,
            PathEvent::Static => self.rebuild_standalone(path.abs_path())?,
            PathEvent::Draft => self.rebuild_draft(path.abs_path())?,
            PathEvent::Font | PathEvent::Image => self.rebuild_copy(path)?,
            PathEvent::Homepage => self.rebuild_homepage()?,
            PathEvent::Project => self.rebuild_projects(path.abs_path())?,
            PathEvent::Post => {
                let existing = self.content.find_post(path.rel_path.0.file_name().unwrap());
                if existing.is_none() {
                    self.rebuild_all()?
                } else {
                    debug!("post `{}` already exists", path);
                }
            }
            PathEvent::Series => {
                let existing = self
                    .content
                    .find_series(path.rel_path.0.file_name().unwrap());
                if existing.is_none() {
                    self.rebuild_all()?
                } else {
                    debug!("series `{}` already exists", path);
                }
            }
            PathEvent::Template => self.rebuild_template(path.abs_path())?,
            PathEvent::Ignore => (),
            PathEvent::Unknown => warn!("Unknown create: {path}"),
        }

        Ok(())
    }

    fn rename_event(&mut self, from: PathBuf, to: PathBuf) -> Result<()> {
        let from = self.file_path(from)?;
        let to = self.file_path(to)?;

        // Could be made more efficient, but this is easier and good for consistency.
        // Rebuild all is still quite fast and this is uncommon, so it's fine for now...
        match (PathEvent::from_path(&from), PathEvent::from_path(&to)) {
            (PathEvent::SourceFile, _) | (_, PathEvent::SourceFile) => {
                error!("Source file removed `{from} -> {to}`, please rebuild")
            }
            (PathEvent::Unknown, _) | (_, PathEvent::Unknown) => {
                warn!("Unknown rename: {from} -> {to}")
            }
            (PathEvent::Ignore, PathEvent::Ignore) => (),
            _ => self.rebuild_all()?,
        }

        Ok(())
    }

    fn remove_event(&mut self, path: PathBuf) -> Result<()> {
        let path = self.file_path(path)?;
        match PathEvent::from_path(&path) {
            PathEvent::SourceFile => error!("Source file removed `{path}`, please rebuild"),
            PathEvent::Css => self.rebuild_css()?,
            PathEvent::Font | PathEvent::Image => self.remove_output(path)?,
            PathEvent::Homepage => self.rebuild_homepage()?,
            PathEvent::Project => self.rebuild_projects(path.abs_path())?,
            PathEvent::Unknown => warn!("Unknown remove: {path}"),
            PathEvent::Ignore => (),
            // Not efficient, but it's much easier to get consistency.
            // Rebuild all is still quite fast and this is uncommon, so it's fine for now...
            _ => self.rebuild_all()?,
        }

        Ok(())
    }

    fn rebuild_css(&self) -> Result<()> {
        info!("Rebuilding css");
        self.render_item(&SassItem {})
    }

    fn rebuild_js(&self) -> Result<()> {
        if self.opts.include_js {
            info!("Rebuilding js");
            self.render_item(&JsItem {})
        } else {
            debug!("Skip js");
            Ok(())
        }
    }

    fn rebuild_post(&mut self, path: AbsPath) -> Result<()> {
        info!("Post changed: {path}");
        let mut updated = PostItem::from_file(path.clone())?;

        if let Some(series) = updated
            .series_id
            .as_deref()
            .and_then(|id| self.content.find_series_by_id(id))
        {
            updated.series = Some(series.series_ref());
        }

        let post_ref = updated.post_ref();
        let prev_post = self.content.insert_post(updated);

        let updated = self.content.posts.get(&post_ref).unwrap();

        let render_opts = match prev_post {
            Some(old) => SiteRenderOpts::post_updated(&old, &updated),
            None => SiteRenderOpts::post_created(&updated),
        };

        self.render(render_opts)
    }

    fn rebuild_standalone(&mut self, path: AbsPath) -> Result<()> {
        info!("Standalone changed: {path}");
        let updated = StandaloneItem::from_file(path)?;
        self.render_item(&updated)?;

        self.content.standalones.insert(updated);

        Ok(())
    }

    fn rebuild_draft(&mut self, path: AbsPath) -> Result<()> {
        if !self.opts.include_drafts {
            return Ok(());
        }

        self.rebuild_post(path)
    }

    fn rebuild_series(&mut self, path: AbsPath) -> Result<()> {
        info!("Series changed: {path}");
        let mut updated = SeriesItem::from_file(path.clone())?;

        // We need to loop as we can't build a SeriesRef without having the last updated field.
        let old_ref = self
            .content
            .series
            .iter()
            .find(|x| x.0.id == updated.id)
            .map(|x| x.0.clone())
            .ok_or_else(|| eyre!("Nonexistent series: {}", path))?;

        let old = self
            .content
            .series
            .remove(&old_ref)
            .ok_or_else(|| eyre!("Nonexistent series: {}", path))?;

        updated.posts = old.posts;

        // We need series here for posts to render.
        let series_ref = updated.series_ref();
        self.content.series.insert(series_ref.clone(), updated);
        self.update_homepage_item()?;
        let updated = self.content.series.get(&series_ref).unwrap();

        let title_changed = updated.title != old.title;
        let note_changed = updated.post_note != old.post_note;

        self.render(SiteRenderOpts {
            homepage: true,
            all_posts: title_changed || note_changed,
            series_archive: true,
            extra_render: vec![updated],
            ..Default::default()
        })
    }

    fn rebuild_homepage(&mut self) -> Result<()> {
        self.update_homepage_item()?;

        self.render(SiteRenderOpts {
            homepage: true,
            ..Default::default()
        })
    }

    fn rebuild_projects(&mut self, path: AbsPath) -> Result<()> {
        info!("Projects changed: {path}");

        self.content.projects = ProjectsItem::new(&self.opts.input_dir)?;
        self.update_homepage_item()?;

        self.render(SiteRenderOpts {
            projects: true,
            homepage: true,
            ..Default::default()
        })
    }

    fn update_homepage_item(&mut self) -> Result<()> {
        self.content.homepage = HomepageItem::new(
            &self.content.posts,
            &self.content.series,
            &self.content.projects.projects,
            &self.content.projects.games,
        )?;

        Ok(())
    }

    fn rebuild_template(&mut self, path: AbsPath) -> Result<()> {
        info!("Template changed: {path}");

        let template = if let Some(name) = path.file_name() {
            name
        } else {
            return Ok(());
        };

        self.templates.full_reload()?;

        let opts = match template {
            "site.html" => SiteRenderOpts {
                all_posts: true,
                all_standalones: true,
                draft_archive: true,
                post_archives: true,
                tags_archives: true,
                tags_list: true,
                homepage: true,
                projects: true,
                ..Default::default()
            },
            "archive.html" => SiteRenderOpts {
                draft_archive: true,
                post_archives: true,
                tags_archives: true,
                ..Default::default()
            },
            "post.html" => SiteRenderOpts {
                all_posts: true,
                ..Default::default()
            },
            "static.html" => SiteRenderOpts {
                all_standalones: true,
                ..Default::default()
            },
            "tags.html" => SiteRenderOpts {
                tags_list: true,
                ..Default::default()
            },
            "homepage.html" => SiteRenderOpts {
                homepage: true,
                ..Default::default()
            },
            "projects.html" => SiteRenderOpts {
                projects: true,
                ..Default::default()
            },
            "series.html" => SiteRenderOpts {
                series: true,
                ..Default::default()
            },
            "series_archive.html" => SiteRenderOpts {
                series_archive: true,
                ..Default::default()
            },
            _ => {
                error!("Unknown template {template}");
                SiteRenderOpts::all()
            }
        };
        self.render(opts)
    }

    fn remove_output(&mut self, path: FilePath) -> Result<()> {
        info!("File removed: {path}");
        std::fs::remove_file(&self.opts.output_dir.join(&path.rel_path.0))?;
        Ok(())
    }

    fn rebuild_copy(&mut self, path: FilePath) -> Result<()> {
        info!("Copy changed: {path}");
        util::copy_file(
            &path.abs_path(),
            &self.opts.output_dir.join(&path.rel_path.0),
        )
    }

    fn rebuild_all(&mut self) -> Result<()> {
        self.templates.full_reload()?;
        self.content = SiteContent::load(&self.opts)?;
        self.lookup = SiteLookup::from_content(&self.content);
        self.render_all()
    }

    pub fn file_path(&self, path: PathBuf) -> Result<FilePath> {
        FilePath::from_std_path(&self.opts.input_dir, path)
    }

    pub fn set_notifier(&mut self, notifier: Sender<JsEvent>) {
        self.notifier = Some(notifier);
    }

    fn notify_change(&self, _items: &[&dyn Item]) -> Result<()> {
        if let Some(ref notifier) = self.notifier {
            notifier.send(JsEvent::RefreshAll)?;
            // notifier.send(InternalEvent::RefreshPage {
            //     path: "/blog/2024/02/02/blogging_in_djot_instead_of_markdown/".to_owned(),
            // })?;
        }
        Ok(())
    }
}

fn render_items(items: &[&dyn Item], ctx: &RenderContext) -> Result<()> {
    items.par_iter().try_for_each(|item| item.render(ctx))
}

fn unknown_change_msg(path: &RelPath) -> bool {
    #[allow(clippy::if_same_then_else)]
    if path.starts_with("target") {
        false
    } else if path.starts_with("test-site/") {
        false
    } else if path.starts_with("itemref-derive/") {
        false
    } else if path == "Cargo.toml" {
        false
    } else if path == "Cargo.lock" {
        false
    } else if path == "TODO.md" {
        false
    } else if path == "README.md" {
        false
    } else {
        !path.starts_with(".")
    }
}

#[derive(Debug, Clone, Serialize)]
pub struct SiteContext {
    mail: &'static str,
    meta_keywords: Vec<String>,
    include_drafts: bool,
    include_js: bool,
}

impl SiteContext {
    pub fn new(include_drafts: bool, include_js: bool) -> Self {
        Self {
            mail: "mail@jonashietala.se",
            meta_keywords: vec![],
            include_drafts,
            include_js,
        }
    }
}

#[cfg(test)]
mod tests {
    use super::*;
    use crate::item::TeraItem;
    use crate::tests::*;
    use crate::util::{parse_html_files, ParsedFiles};
    use camino::Utf8Path;
    use camino::Utf8PathBuf;
    use colored::Colorize;

    #[allow(dead_code)]
    fn enable_trace() {
        use tracing_subscriber::{layer::SubscriberExt, util::SubscriberInitExt};
        tracing_subscriber::registry()
            .with(tracing_subscriber::EnvFilter::new(
                "jonashietala_se=debug,tower_http=debug",
            ))
            .with(tracing_subscriber::fmt::layer())
            .init();
    }

    #[test]
    fn test_render_and_check_site() -> Result<()> {
        let (_output_dir, output_path) = AbsPath::new_tempdir()?;

        // Do this to not delete the output directory if test fails
        // let _x = _output_dir.into_path();

        let site = Site::load_content(SiteOptions {
            output_dir: output_path.clone(),
            input_dir: AbsPath::current_dir().unwrap(),
            clear_output_dir: false,
            include_drafts: true,
            generate_feed: true,
<<<<<<< HEAD
            include_js: false,
=======
>>>>>>> 536060f4
        })?;
        site.render_all()?;

        assert!(!site.content.posts.is_empty());
        for post in site.content.posts.values() {
            let output_file = post.output_file(&output_path);
            assert!(output_file.exists());
        }

        let rel_path = |path| {
            let mut res = output_path.0.clone();
            res.push(path);
            res
        };

        assert!(output_path.exists());
        assert!(rel_path("blog/2009/07/21/the_first_worst_post/index.html").exists());
        assert!(rel_path("blog/index.html").exists());
        assert!(rel_path("blog/2022/index.html").exists());
        assert!(rel_path("blog/2022/01/index.html").exists());
        assert!(rel_path("blog/2022/01/10/2021_in_review/index.html").exists());
        assert!(rel_path("blog/tags/index.html").exists());
        assert!(rel_path("blog/tags/why_cryptocurrencies/index.html").exists());
        assert!(rel_path("archive/index.html").exists());
        assert!(rel_path("series/index.html").exists());
        assert!(rel_path("series/t-34/index.html").exists());
        assert!(rel_path("css/main.css").exists());
        assert!(rel_path("404/index.html").exists());
        assert!(rel_path("index.html").exists());
        if site.content.drafts.is_some() {
            assert!(rel_path("drafts/index.html").exists());
        }
        assert!(rel_path("encrmsg01.txt").exists());
        assert!(rel_path("feed.xml").exists());

        let files = parse_html_files(&output_path)?;
        let file_errors = check_files(&files, &output_path);
        let mut file_error_count = 0;
        for (path, errors) in file_errors {
            // Drafts shouldn't generate hard errors, but output warnings if we run
            // the test with -- --nocapture or if the test fails for other reasons.
            let is_draft = path.as_str().contains("/drafts/");
            if !is_draft {
                file_error_count += errors.len();
            }

            if !errors.is_empty() {
                if is_draft {
                    print!("{}", "Warnings".yellow());
                } else {
                    print!("{}", "Errors".red());
                }
                println!(" while checking {}", path.as_str().magenta());
                for error in &errors {
                    println!("  {}", error);
                }
            }
        }
        assert_eq!(file_error_count, 0);

        Ok(())
    }

    #[test]
    fn test_hide_drafts() -> Result<()> {
        let test_site = TestSiteBuilder {
            include_drafts: false,
        }
        .build()?;

        assert!(!test_site.output_path("drafts/index.html").exists());
        assert!(!test_site.output_path("drafts/a_draft/index.html").exists());

        assert!(!test_site
            .read_file_to_string("index.html")?
            .contains("Drafts"));

        assert!(!test_site
            .find_post("2022-01-31-test_post.markdown")
            .unwrap()
            .markup
            .content()
            .contains("Drafts"));

        Ok(())
    }

    #[test]
    fn test_site_file_create() -> Result<()> {
        let mut test_site = TestSiteBuilder {
            include_drafts: true,
        }
        .build()?;

        assert!(test_site
            .find_post("posts/2023-01-31-new_post.markdown")
            .is_none());

        test_site.create_file(
            "posts/2023-01-31-new_post.markdown",
            r#"
---
title: "New post title"
tags: Tag1
---

My created post
"#,
        )?;

        assert!(test_site
            .find_post("2023-01-31-new_post.markdown")
            .unwrap()
            .markup
            .content()
            .contains("My created post"));

        let homepage = test_site.output_content("index.html")?;
        assert!(homepage.contains("New post title"));

        test_site.create_file(
            "drafts/my_draft.markdown",
            r#"
---
title: "New draft title"
tags: Tag1
---

My created draft
"#,
        )?;

        assert!(test_site
            .output_content("drafts/index.html")?
            .contains("New draft title"));
        assert!(test_site
            .output_content("drafts/my_draft/index.html")?
            .contains("My created draft"));

        test_site.create_file(
            "static/my_static.markdown",
            r#"
---
title: "Some static page"
---

My created static
"#,
        )?;

        let draft = test_site.output_content("my_static/index.html")?;
        assert!(draft.contains("My created static"));

        Ok(())
    }

    #[test]
    fn test_post_removed() -> Result<()> {
        let mut test_site = TestSiteBuilder {
            include_drafts: false,
        }
        .build()?;

        assert!(test_site
            .output_content("blog/2022/01/31/test_post/index.html")
            .is_ok());

        test_site.remove_file("posts/2022-01-31-test_post.markdown")?;

        assert!(test_site
            .output_content("blog/2022/01/31/test_post/index.html")
            .is_err());

        Ok(())
    }

    #[test]
    fn test_draft_promoted() -> Result<()> {
        let mut test_site = TestSiteBuilder {
            include_drafts: true,
        }
        .build()?;

        assert!(test_site
            .output_content("drafts/a_draft/index.html")?
            .contains("My draft text"));

        test_site.rename_file(
            "drafts/a_draft.markdown",
            "posts/2023-01-31-now_post.markdown",
        )?;

        assert!(test_site
            .output_content("drafts/a_draft/index.html")
            .is_err());

        assert!(test_site
            .output_content("blog/2023/01/31/now_post/index.html")?
            .contains("My draft text"));

        Ok(())
    }

    #[test]
    fn test_post_demoted() -> Result<()> {
        let mut test_site = TestSiteBuilder {
            include_drafts: true,
        }
        .build()?;

        assert!(test_site
            .output_content("blog/2022/01/31/test_post/index.html")?
            .contains("☃︎"));

        test_site.rename_file(
            "posts/2022-01-31-test_post.markdown",
            "drafts/new_draft.markdown",
        )?;

        assert!(test_site
            .output_content("blog/2022/01/31/test_post/index.html")
            .is_err());

        assert!(test_site
            .output_content("drafts/new_draft/index.html")?
            .contains("☃︎"));

        Ok(())
    }

    #[test]
    fn test_post_content_change() -> Result<()> {
        let mut test_site = TestSiteBuilder {
            include_drafts: false,
        }
        .build()?;

        assert!(test_site
            .find_post("2022-01-31-test_post.markdown")
            .unwrap()
            .markup
            .content()
            .contains("☃︎"));

        test_site.change_file("posts/2022-01-31-test_post.markdown", "☃︎", "💩")?;

        assert!(test_site
            .find_post("2022-01-31-test_post.markdown")
            .unwrap()
            .markup
            .content()
            .contains('💩'));

        Ok(())
    }

    #[test]
    fn test_draft_content_change() -> Result<()> {
        let mut test_site = TestSiteBuilder {
            include_drafts: true,
        }
        .build()?;

        assert!(test_site
            .output_content("drafts/a_draft/index.html")?
            .contains("My draft text"));

        test_site.change_file("drafts/a_draft.markdown", "My draft text", "DRAFT TEXT")?;

        assert!(test_site
            .output_content("drafts/a_draft/index.html")?
            .contains("DRAFT TEXT"));

        Ok(())
    }

    #[test]
    fn test_post_title_change() -> Result<()> {
        let mut test_site = TestSiteBuilder {
            include_drafts: false,
        }
        .build()?;

        let myseries = test_site.find_series("myseries.markdown").unwrap();
        assert_eq!(myseries.posts.len(), 2);
        let myseries_content = test_site.output_content("series/myseries/index.html")?;
        assert!(myseries_content.contains("Feb post 1"));
        assert!(myseries_content.contains("Feb post 2"));

        test_site.change_file(
            "posts/2022-02-01-feb_post.markdown",
            "Feb post 1",
            "First series post",
        )?;

        assert!(test_site
            .output_content("archive/index.html")?
            .contains("First series post"));

        let myseries_content = test_site.output_content("series/myseries/index.html")?;
        assert!(!myseries_content.contains("Feb post 1"));
        assert!(myseries_content.contains("First series post"));
        assert!(myseries_content.contains("Feb post 2"));

        Ok(())
    }

    #[test]
    fn test_series_title_change() -> Result<()> {
        let mut test_site = TestSiteBuilder {
            include_drafts: true,
        }
        .build()?;

        assert!(test_site
            .output_content("series/index.html")?
            .contains("My series"));
        assert!(test_site
            .output_content("blog/2022/02/01/feb_post/index.html")?
            .contains("My series"));
        assert!(test_site
            .output_content("blog/2022/02/02/feb_post2/index.html")?
            .contains("My series"));

        test_site.change_file("series/myseries.markdown", "My series", "New series title")?;

        assert!(test_site
            .output_content("series/index.html")?
            .contains("New series title"));
        assert!(test_site
            .output_content("blog/2022/02/01/feb_post/index.html")?
            .contains("New series title"));
        assert!(test_site
            .output_content("blog/2022/02/02/feb_post2/index.html")?
            .contains("New series title"));

        Ok(())
    }

    fn check_files<'a>(
        files: &'a ParsedFiles,
        output_dir: &Utf8Path,
    ) -> HashMap<Utf8PathBuf, Vec<GeneratedFileError<'a>>> {
        files
            .values()
            .filter_map(|file| {
                let errors = check_file(file, files, output_dir);
                if errors.is_empty() {
                    None
                } else {
                    Some((file.path.clone(), errors))
                }
            })
            .collect()
    }
}<|MERGE_RESOLUTION|>--- conflicted
+++ resolved
@@ -979,10 +979,7 @@
             clear_output_dir: false,
             include_drafts: true,
             generate_feed: true,
-<<<<<<< HEAD
             include_js: false,
-=======
->>>>>>> 536060f4
         })?;
         site.render_all()?;
 
