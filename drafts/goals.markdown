---
layout: post
title: "Goals"
tags: Life Hacking, Goals
---

# New goals for sprint 2017

1. Start consultancy business
    + Setup work environment from home. Upgrade computer, reorder desk, new storage spaces etc.
    + Tryout remote work, setup habits and try it out.
    + Earn more.
    + Work 75%. Start hobby hacking more the remaining time.

1. Upgrade computer
    + Necessary to work from home.
    + New keyboard, costumization possibilities
    + SFV controller
    + Possibly a 3rd monitor

1. Prioritize BJJ, longterm goal is to start up own BJJ club when we move to Ötå
    + Train 2-3 times a week
    + Try to compete

1. Buy and take care of a dog.
<<<<<<< HEAD
    + Bichon Havanais ?

1. Get a new apartment
    + Closer to the city
    + 3 rooms, with one home office


# Smaller goals

1. Power lifting, 1 rep:
    Intermediate:

    + Back squat    115 kg
    + Deadlift      130 kg
    + Bench press   85 kg

    Proficient: (training for 2+ years)

    + Back squat    145 kg
    + Deadlift      165 kg
    + Bench press   110 kg

1. Start meditating
1. Start with cold showers
=======

1. Move to a new apartment.

1. Start studying Korean seriously again
    + Go through korean books
    + Anki. Need to add new words once a week
    + Duolingo (if finished)

1. New strength goals
    + Bench:
    + Squat:
    + Deadlift:
    + Chins:
>>>>>>> 14f7db2c
<|MERGE_RESOLUTION|>--- conflicted
+++ resolved
@@ -23,7 +23,6 @@
     + Try to compete
 
 1. Buy and take care of a dog.
-<<<<<<< HEAD
     + Bichon Havanais ?
 
 1. Get a new apartment
@@ -48,7 +47,6 @@
 
 1. Start meditating
 1. Start with cold showers
-=======
 
 1. Move to a new apartment.
 
@@ -62,4 +60,3 @@
     + Squat:
     + Deadlift:
     + Chins:
->>>>>>> 14f7db2c
