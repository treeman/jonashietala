---toml
title = "2024 in review"
tags = ["Yearly Review"]
---

# Nerdy things I enjoyed

- I read a lot of fantasy books this year!

  My favorite new series were [The Kingkiller Chronicle][], [Gentlemen Bastards series][], and [The Stormlight Archive][].

  ::: tip
  If you're curious about Sanderson's books but a little apprehensive about jumping into a massive series such as [The Stormlight Archive][] then I'll recommend [The Emperor's Soul][] as an excellent little introduction.
  The standalone book [Warbreaker][] is also fantastic (available [for free on Brandon's website][Warbreaker]).
  :::

- Customizing Neovim was fun and rewarding.

  It's amazing I got anything productive done this year...

- I really enjoy working with Rust in my own hobby projects.

- [Types are coming to Elixir][elixir_types] and I'm loving it.

  (I recently migrated some small projects to v1.18 and found a bunch of errors.)

- The [Gleam programming language](https://gleam.run/) shows a lot of promise.

  My one gripe is the pain of manually encoding/decoding JSON (even with the various libraries).
  Compared to for example Elixir dynamic encoding or Rust's `#[derive(Deserialize)]`{lang=rust} it just feels so bad that I've avoided Gleam for some projects.
  Shame on me?

# Lessons I learned

- CSS is alive and better than ever.

- 3D printing is fun and useful.

- I realized that [meta-blogging][] is a great way to get [virtual points on Hacker News][].

# Things I accomplished

- I quit my job and started my own company.

  At the moment I'm focusing on consulting but maybe something else can grow from it one day?

- I [wrote 26 blog posts](/blog/2024/)---it was quite a productive blogging year for me.

- I built a [custom keyboard][] together with a [custom keyboard layout][].

- Made the eBook for [Why Cryptocurrencies?][] freely available and finally finished the [How I wrote 'Why Cryptocurrencies?'][crypto-series] series.

- I wrote a [Tree-sitter grammar for Djot][].

  ::: warning
  I need to be more active maintaining it...
  But it's hard to get motivated as I've got so many other interesting things I'd like to work on.
  Managing an open source project is not for the faint of heart (or with the easily distracted mind).
  :::

- Finished the blog series about [building my first 3D printer][].

<<<<<<< HEAD
  I'm up to over 2100 printing hours with the machine so it's safe to say I've been using it not _only_ tinkering with it.
=======
  The machine has been printing for more than 2100 hours now, making it one of my more useful purchases this year.
>>>>>>> 7f707a7e

- [Rewrote my lighting home automation][] from Python to Elixir.


# Weird ideas for 2025

- For some reason the idea of writing a fantasy novel got stuck in my head.

  The last weeks I've listened to dozens of hours of advice for aspiring writers but I don't know if it's a temporary thing my mind just happened to latch onto or if it's something I'll actually end up doing.

- Design a one-handed keyboard layout.

  Again, this was just something my brain got stuck thinking about and I'm not sure if it's just a fleeting idea or something I _need_ to do so I can stop thinking about it.
  (Sometimes just a little planning plus solving the most difficult problems are enough---I don't have to finish all the crazy/dumb ideas I get for my mind to consider them "done".)

[Rewrote my lighting home automation]: /blog/2024/10/08/writing_home_assistant_automations_using_genservers_in_elixir
[The Kingkiller Chronicle]: https://en.wikipedia.org/wiki/The_Kingkiller_Chronicle
[Gentlemen Bastards series]: https://en.wikipedia.org/wiki/Scott_Lynch#Gentleman_Bastard_Sequence
[virtual points on Hacker News]: https://news.ycombinator.com/item?id=41646531
[meta-blogging]: /blog/2024/09/25/why_i_still_blog_after_15_years
[building my first 3D printer]: /series/voron_trident
[Tree-sitter grammar for Djot]: /blog/2024/03/19/lets_create_a_tree-sitter_grammar
[custom keyboard]: /blog/2024/11/26/building_my_ultimate_keyboard
[custom keyboard layout]: /blog/2024/11/26/the_current_cybershard_layout
[Warbreaker]: https://www.brandonsanderson.com/blogs/blog/warbreaker-rights-and-downloads
[The Emperor's Soul]: https://en.wikipedia.org/wiki/The_Emperor%27s_Soul
[The Stormlight Archive]: https://www.brandonsanderson.com/pages/the-stormlight-archive-series
[crypto-series]: /series/making-cryptobook/
[Why Cryptocurrencies?]: https://whycryptocurrencies.com/
[elixir_types]: https://elixir-lang.org/blog/2024/12/19/elixir-v1-18-0-released/<|MERGE_RESOLUTION|>--- conflicted
+++ resolved
@@ -60,11 +60,7 @@
 
 - Finished the blog series about [building my first 3D printer][].
 
-<<<<<<< HEAD
-  I'm up to over 2100 printing hours with the machine so it's safe to say I've been using it not _only_ tinkering with it.
-=======
-  The machine has been printing for more than 2100 hours now, making it one of my more useful purchases this year.
->>>>>>> 7f707a7e
+  I'm up to over 2100 printing hours with the machine so it's safe to say I've been using it, not _only_ playing around with.
 
 - [Rewrote my lighting home automation][] from Python to Elixir.
 
